--- conflicted
+++ resolved
@@ -144,15 +144,10 @@
 ## Security
 
 - **Authentication**: Uses Personal Access Token (`secrets.GITHUB_PAT`) for comprehensive repository access
-<<<<<<< HEAD
 - **Permissions**: Read access to all user repositories, organization repositories, and pull requests
 - **Privacy**: No sensitive data in outputs, only public repository information
-=======
-- **Permissions**: Read access to all user repositories and pull requests
-- **Privacy**: Private repository information is automatically masked in CI environments to protect sensitive data
   - In GitHub Actions: Private repository names are replaced with `<private-repo>` in logs and outputs
   - In local/Codespace environments: Full repository information is shown for debugging purposes
->>>>>>> 0dc351d4
 - **Retention**: 30-day artifact retention limit
 
 ## Setup Requirements
