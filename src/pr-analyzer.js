--- conflicted
+++ resolved
@@ -1192,7 +1192,6 @@
     }
 
     /**
-<<<<<<< HEAD
      * Fetch workflow runs for a repository.
      */
     async getRepositoryWorkflowRuns(repoFullName, since) {
@@ -1364,7 +1363,6 @@
             totalRuns,
             runDetails
         };
-=======
      * Create a text summary of the analysis results.
      * @param {Object} results - The analysis results
      * @returns {string} The formatted text summary
@@ -1425,6 +1423,5 @@
         }
 
         return textContent;
->>>>>>> 44c0e4f4
     }
 }