--- conflicted
+++ resolved
@@ -353,12 +353,8 @@
             # Analyze all user repositories (existing behavior)
             print(f"Fetching all repositories for user {self.owner}...")
             repositories = self.get_user_repositories()
-<<<<<<< HEAD
-            print(f"Found {len(repositories)} user repositories")
-=======
             total_repositories = len(repositories)
             print(f"Found {total_repositories} repositories")
->>>>>>> 9cb3aa0d
             
             for repo in repositories:
                 repo_name = repo['name']                
