#!/usr/bin/env python3
"""
GitHub Pull Request Analysis Script

This script analyzes pull requests from the last 3 months to:
1. Retrieve all pull requests from the past 3 months
2. Analyze collaborators on those pull requests
3. Calculate the number of pull requests for each week
4. Determine the percentage of pull requests each week that were co-created with GitHub Copilot
5. Output results in JSON format
"""

import os
import sys
import json
import csv
from datetime import datetime, timedelta
from collections import defaultdict
import requests
import requests_cache
from typing import List, Dict, Any, Optional


def is_running_in_ci() -> bool:
    """Check if the script is running in a CI environment (GitHub Actions)."""
    return os.getenv('GITHUB_ACTIONS', '').lower() == 'true' or os.getenv('CI', '').lower() == 'true'


def is_private_repository(repo_data: Dict[str, Any]) -> bool:
    """Check if a repository is private based on the repository data from GitHub API."""
    return repo_data.get('private', False)


def mask_private_repo_name(repo_name: str, is_private: bool) -> str:
    """Mask private repository name if running in CI, otherwise return original name."""
    if is_running_in_ci() and is_private:
        return "<private-repo>"
    return repo_name


def should_show_analysis_message(is_private: bool) -> bool:
    """Determine if we should show repository analysis messages.
    
    Returns False for private repositories when running in CI to protect privacy.
    """
    if is_running_in_ci() and is_private:
        return False
    return True


class GitHubPRAnalyzer:
    def __init__(self, token: str, owner: str, repo: str = None):
        """Initialize the analyzer with GitHub credentials and repository info."""
        self.token = token
        self.owner = owner
        self.repo = repo
        self.headers = {
            'Authorization': f'token {token}',
            'Accept': 'application/vnd.github.v3+json'
        }
        self.base_url = 'https://api.github.com'
        # Cache for repository privacy information
        self.repo_privacy_cache: Dict[str, bool] = {}
        
        # Set up HTTP caching
        self._setup_cache()
    
    def _setup_cache(self):
        """Set up HTTP request caching with 4-hour expiration."""
        cache_dir = os.path.join(os.getcwd(), '.http_cache')
        os.makedirs(cache_dir, exist_ok=True)
        
        # Install cache with 4-hour expiration
        self.session = requests_cache.CachedSession(
            cache_name=os.path.join(cache_dir, 'github_api_cache'),
            backend='sqlite',
            expire_after=timedelta(hours=20),
            allowable_codes=[200, 404],  # Cache successful responses and 404s
            allowable_methods=['GET'],   # Only cache GET requests
            stale_if_error=True         # Return stale cache if request fails
        )
    
    def get_cache_info(self) -> Dict[str, Any]:
        """Get information about the HTTP cache."""
        cache_info = {
            'cache_enabled': hasattr(self, 'session') and hasattr(self.session, 'cache'),
            'cache_size': 0,
            'cache_location': None
        }
        
        if hasattr(self, 'session') and hasattr(self.session, 'cache'):
            try:
                cache_info['cache_size'] = len(self.session.cache.responses)
                cache_info['cache_location'] = str(self.session.cache.db_path) if hasattr(self.session.cache, 'db_path') else 'unknown'
            except Exception as e:
                cache_info['error'] = str(e)
        
        return cache_info
    
    def get_user_repositories(self) -> List[Dict[str, Any]]:
        """Fetch all repositories for the user."""
        repos = []
        page = 1
        per_page = 100
        
        while True:
            url = f'{self.base_url}/users/{self.owner}/repos'
            params = {
                'type': 'all',
                'sort': 'updated',
                'direction': 'desc',
                'page': page,
                'per_page': per_page
            }
            
            response = self.session.get(url, headers=self.headers, params=params)
            response.raise_for_status()
            
            page_repos = response.json()
            if not page_repos:
                break
            
            # Cache privacy information for each repository
            for repo in page_repos:
                repo_name = repo['name']
                self.repo_privacy_cache[repo_name] = is_private_repository(repo)
            
            repos.extend(page_repos)
            
            # If we got fewer than per_page results, we've reached the end
            if len(page_repos) < per_page:
                break
            
            page += 1
        
        return repos
    
    def get_user_organizations(self) -> List[Dict[str, Any]]:
        """Fetch all organizations the user belongs to."""
        orgs = []
        page = 1
        per_page = 100
        
        while True:
            url = f'{self.base_url}/user/orgs'
            params = {
                'page': page,
                'per_page': per_page
            }
            
            response = self.session.get(url, headers=self.headers, params=params)
            response.raise_for_status()
            
            page_orgs = response.json()
            if not page_orgs:
                break
            
            orgs.extend(page_orgs)
            
            # If we got fewer than per_page results, we've reached the end
            if len(page_orgs) < per_page:
                break
                
            page += 1
        
        return orgs
    
    def load_skipped_organizations(self) -> Dict[str, Any]:
        """
        Load the organization filtering configuration from file.
        
        Returns a dictionary with:
        - 'fully_skipped': List of org names to skip entirely
        - 'partially_skipped': Dict with org names as keys and included repos as values
        
        Supports two formats:
        1. Simple format: 'org-name' (skip entire org)
        2. Selective format: 'org-name:include:repo1,repo2' (skip org except specified repos)
        """
        config = {
            'fully_skipped': [],
            'partially_skipped': {}
        }
        config_file = os.path.join(os.path.dirname(os.path.abspath(__file__)), '..', 'skipped_orgs.txt')
        
        try:
            if os.path.exists(config_file):
                with open(config_file, 'r') as f:
                    for line in f:
                        line = line.strip()
                        if not line or line.startswith('#'):  # Skip empty lines and comments
                            continue
                        
                        # Check for new selective format: org-name:include:repo1,repo2
                        if ':include:' in line:
                            parts = line.split(':include:', 1)
                            if len(parts) == 2:
                                org_name = parts[0].strip()
                                repo_list = [repo.strip() for repo in parts[1].split(',') if repo.strip()]
                                if org_name and repo_list:
                                    config['partially_skipped'][org_name] = repo_list
                                    print(f"  Org '{org_name}' will be partially filtered to include only: {repo_list}")
                        else:
                            # Traditional format: simple org name
                            org_name = line
                            if org_name:
                                config['fully_skipped'].append(org_name)
                
                total_filtered = len(config['fully_skipped']) + len(config['partially_skipped'])
                print(f"Loaded organization filters from config: {len(config['fully_skipped'])} fully skipped, {len(config['partially_skipped'])} partially filtered")
            else:
                print("No skipped organizations config file found")
        except Exception as e:
            print(f"Warning: Could not load skipped organizations config: {e}")
        
        return config
    
    def get_organization_repositories(self, org_name: str) -> List[Dict[str, Any]]:
        """Fetch all repositories for an organization."""
        repos = []
        page = 1
        per_page = 100
        
        while True:
            url = f'{self.base_url}/orgs/{org_name}/repos'
            params = {
                'type': 'all',
                'sort': 'updated', 
                'direction': 'desc',
                'page': page,
                'per_page': per_page
            }
            
            response = self.session.get(url, headers=self.headers, params=params)
            response.raise_for_status()
            
            page_repos = response.json()
            if not page_repos:
                break
            
            repos.extend(page_repos)
            
            # If we got fewer than per_page results, we've reached the end
            if len(page_repos) < per_page:
                break
                
            page += 1
        
        return repos
    
    def get_repository_info(self, repo_name: str) -> Dict[str, Any]:
        """Fetch repository information and cache privacy status."""
        if repo_name not in self.repo_privacy_cache:
            url = f'{self.base_url}/repos/{self.owner}/{repo_name}'
            response = self.session.get(url, headers=self.headers)
            response.raise_for_status()
            repo_data = response.json()
            self.repo_privacy_cache[repo_name] = is_private_repository(repo_data)
        return {'private': self.repo_privacy_cache[repo_name]}
    
    def get_pull_requests(self, since_date: datetime, repo_name: str = None, repo_owner: str = None, filter_by_user: bool = False) -> List[Dict[str, Any]]:
        """Fetch all pull requests from the repository since the given date."""
        prs = []
        page = 1
        per_page = 100
        
        # Use provided repo_name or fall back to self.repo
        target_repo = repo_name or self.repo
        target_owner = repo_owner or self.owner
        if not target_repo:
            raise ValueError("Repository name is required")
        
        while True:
            url = f'{self.base_url}/repos/{target_owner}/{target_repo}/pulls'
            params = {
                'state': 'all',
                'sort': 'updated',
                'direction': 'desc',
                'page': page,
                'per_page': per_page
            }
            
            response = self.session.get(url, headers=self.headers, params=params)
            response.raise_for_status()
            
            page_prs = response.json()
            if not page_prs:
                break
            
            # Filter PRs by date and add repository information
            for pr in page_prs:
                created_at = datetime.fromisoformat(pr['created_at'].replace('Z', '+00:00'))
                if created_at >= since_date:
                    # If filtering by user, only include PRs where the user was involved
                    if filter_by_user:
                        user_involved = False
                        
                        # Check if user is the PR author
                        if pr['user']['login'] == self.owner:
                            user_involved = True
                        
                        # Check if user is in assignees
                        if pr.get('assignees'):
                            for assignee in pr['assignees']:
                                if assignee['login'] == self.owner:
                                    user_involved = True
                                    break
                        
                        # Check if user is in requested reviewers
                        if pr.get('requested_reviewers'):
                            for reviewer in pr['requested_reviewers']:
                                if reviewer['login'] == self.owner:
                                    user_involved = True
                                    break
                        
                        if not user_involved:
                            continue
                    
                    pr['repository_name'] = target_repo
                    pr['repository_owner'] = target_owner
                    prs.append(pr)
                else:
                    # Since we're sorting by updated date, we might have older PRs
                    # We should continue to check all PRs in this page
                    pass
            
            # If we got fewer than per_page results, we've reached the end
            if len(page_prs) < per_page:
                break
            
            page += 1
        
        # Final filter to ensure we only have PRs from the last 3 months
        filtered_prs = [pr for pr in prs if datetime.fromisoformat(pr['created_at'].replace('Z', '+00:00')) >= since_date]
        return filtered_prs
    
    def get_pr_commits(self, pr_number: int, repo_name: str = None, repo_owner: str = None) -> List[Dict[str, Any]]:
        """Get commits for a specific pull request."""
        target_repo = repo_name or self.repo
        target_owner = repo_owner or self.owner
        if not target_repo:
            raise ValueError("Repository name is required")
            
        url = f'{self.base_url}/repos/{target_owner}/{target_repo}/pulls/{pr_number}/commits'
        response = self.session.get(url, headers=self.headers)
        response.raise_for_status()
        return response.json()
    
    def detect_copilot_collaboration(self, pr: Dict[str, Any]) -> bool:
        """
        Detect if a PR was created with GitHub Copilot collaboration.
        
        This function looks for various indicators of Copilot usage:
        1. PR title or body mentioning Copilot
        2. Co-authored-by tags in commits
        3. User being the Copilot bot
        4. Specific patterns in commit messages
        """
        # Check if the author is Copilot bot
        if pr['user']['login'] == 'Copilot':
            return True
        
        # Check PR title and body for Copilot mentions
        title = pr['title'].lower()
        body = (pr['body'] or '').lower()
        
        copilot_keywords = ['copilot', 'co-pilot', 'github copilot', 'ai-assisted', 'ai assisted']
        for keyword in copilot_keywords:
            if keyword in title or keyword in body:
                return True
        
        # Check assignees for Copilot
        if pr.get('assignees'):
            for assignee in pr['assignees']:
                if assignee['login'] == 'Copilot':
                    return True
        
        # Check commits for co-authored patterns (this would require additional API calls)
        try:
            repo_name = pr.get('repository_name', self.repo)
            repo_owner = pr.get('repository_owner', self.owner)
            commits = self.get_pr_commits(pr['number'], repo_name, repo_owner)
            for commit in commits:
                commit_message = commit['commit']['message'].lower()
                if any(keyword in commit_message for keyword in copilot_keywords):
                    return True
                
                # Check for co-authored-by patterns
                if 'co-authored-by:' in commit_message and 'copilot' in commit_message:
                    return True
        except Exception as e:
            print(f"Warning: Could not fetch commits for PR #{pr['number']}: {e}")
        
        return False
    
    def detect_dependabot_pr(self, pr: Dict[str, Any]) -> bool:
        """
        Detect if a PR was created by Dependabot.
        
        This function looks for indicators of Dependabot PRs:
        1. Author being dependabot bot or dependabot[bot]
        2. PR title patterns typical of Dependabot
        """
        # Check if the author is Dependabot
        author_login = pr['user']['login'].lower()
        if author_login in ['dependabot', 'dependabot[bot]']:
            return True
        
        # Check PR title for Dependabot patterns
        title = pr['title'].lower()
        dependabot_patterns = [
            'bump ', 'update ', 'build(deps)', 'build(deps-dev)', 
            'dependabot', 'dependency update'
        ]
        
        # Also check if title contains version update patterns typical of Dependabot
        if any(pattern in title for pattern in dependabot_patterns):
            # Additional check: verify it's actually from dependabot to avoid false positives
            if author_login in ['dependabot', 'dependabot[bot]'] or 'dependabot' in title:
                return True
        
        return False
    
    def get_week_key(self, date: datetime) -> str:
        """Get a week identifier for grouping (YYYY-WW format)."""
        year, week, _ = date.isocalendar()
        return f"{year}-W{week:02d}"
    
    def analyze_pull_requests(self) -> Dict[str, Any]:
        """Analyze pull requests from the last 3 months across all user repositories and organizations."""
        # Calculate date 3 months ago (timezone-aware)
        from datetime import timezone
        three_months_ago = datetime.now(timezone.utc) - timedelta(days=90)
        
        all_prs = []
        total_repositories = 0
        
        if self.repo:
            # Analyze single repository (original behavior)
            # Get privacy info for single repo
            self.get_repository_info(self.repo)
            is_private = self.repo_privacy_cache.get(self.repo, False)
            print(f"Repository privacy: {is_private}")
            masked_repo = mask_private_repo_name(self.repo, is_private)
            print(f"Fetching pull requests from {self.owner}/{masked_repo} since {three_months_ago.date()}...")
            prs = self.get_pull_requests(three_months_ago, self.repo)
            all_prs.extend(prs)
            total_repositories = 1
        else:
            # Analyze all user repositories (existing behavior)
            print(f"Fetching all repositories for user {self.owner}...")
            repositories = self.get_user_repositories()
            total_repositories = len(repositories)
            print(f"Found {total_repositories} repositories")
            
            for repo in repositories:
                repo_name = repo['name']                
                is_private = self.repo_privacy_cache.get(repo_name, False)
                masked_repo_name = mask_private_repo_name(repo_name, is_private)
                print(f"Repository privacy: {is_private} for repository: {masked_repo_name}")
                if should_show_analysis_message(is_private):
                    print(f"Analyzing repository: {masked_repo_name}")
                try:
                    prs = self.get_pull_requests(three_months_ago, repo_name)
                    all_prs.extend(prs)
                    if should_show_analysis_message(is_private):
                        print(f"  Found {len(prs)} PRs in {masked_repo_name}")
                except Exception as e:
                    if should_show_analysis_message(is_private):
                        print(f"  Warning: Could not fetch PRs from {masked_repo_name}: {e}")
                    continue
            
            print(f"Fetching organizations for user {self.owner}...")
            try:
                organizations = self.get_user_organizations()
                org_config = self.load_skipped_organizations()
                print(f"Found {len(organizations)} organizations")
                
                for org in organizations:
                    org_name = org['login']
                    
                    # Check if org is fully skipped
                    if org_name in org_config['fully_skipped']:
                        print(f"Skipping organization: {org_name} (configured to skip)")
                        continue
                    
                    # Check if org is partially filtered
                    is_partially_filtered = org_name in org_config['partially_skipped']
                    included_repos = org_config['partially_skipped'].get(org_name, []) if is_partially_filtered else []
                    
                    if is_partially_filtered:
                        print(f"Analyzing organization: {org_name} (filtered to include only: {included_repos})")
                    else:
                        print(f"Analyzing organization: {org_name}")
                    
                    try:
                        org_repos = self.get_organization_repositories(org_name)
                        print(f"  Found {len(org_repos)} repositories in {org_name}")
                        
                        for repo in org_repos:
                            repo_name = repo['name']
<<<<<<< HEAD
                            
                            # If org is partially filtered, only process included repos
                            if is_partially_filtered and repo_name not in included_repos:
                                print(f"  Skipping {org_name}/{repo_name} (not in included list)")
                                continue
                            
                            print(f"  Analyzing org repository: {org_name}/{repo_name}")
=======
                            is_private = is_private_repository(repo)
                            if should_show_analysis_message(is_private):
                                print(f"  Analyzing org repository: {org_name}/{repo_name}")
>>>>>>> 52568bff
                            try:
                                # Filter by user involvement in organization repositories
                                prs = self.get_pull_requests(three_months_ago, repo_name, org_name, filter_by_user=True)
                                all_prs.extend(prs)
                                if should_show_analysis_message(is_private):
                                    print(f"    Found {len(prs)} PRs involving user in {org_name}/{repo_name}")
                            except Exception as e:
                                if should_show_analysis_message(is_private):
                                    print(f"    Warning: Could not fetch PRs from {org_name}/{repo_name}: {e}")
                                continue
                    except Exception as e:
                        print(f"  Warning: Could not fetch repositories from organization {org_name}: {e}")
                        continue
            except Exception as e:
                print(f"Warning: Could not fetch organizations: {e}")
        
        print(f"Total pull requests found: {len(all_prs)}")
        
        # Group PRs by week and analyze
        weekly_data = defaultdict(lambda: {
            'total_prs': 0,
            'copilot_prs': 0,
            'dependabot_prs': 0,
            'collaborators': set(),
            'repositories': set(),
            'pr_details': []
        })
        
        for pr in all_prs:
            created_at = datetime.fromisoformat(pr['created_at'].replace('Z', '+00:00'))
            week_key = self.get_week_key(created_at)
            
            is_copilot_assisted = self.detect_copilot_collaboration(pr)
            is_dependabot_pr = self.detect_dependabot_pr(pr)
            
            weekly_data[week_key]['total_prs'] += 1
            if is_copilot_assisted:
                weekly_data[week_key]['copilot_prs'] += 1
            if is_dependabot_pr:
                weekly_data[week_key]['dependabot_prs'] += 1
            
            # Add collaborators
            weekly_data[week_key]['collaborators'].add(pr['user']['login'])
            if pr.get('assignees'):
                for assignee in pr['assignees']:
                    weekly_data[week_key]['collaborators'].add(assignee['login'])
            
            # Add repository information
            repo_name = pr.get('repository_name', self.repo or 'unknown')
            repo_owner = pr.get('repository_owner', self.owner)
            full_repo_name = f"{repo_owner}/{repo_name}" if repo_owner != self.owner else repo_name
            weekly_data[week_key]['repositories'].add(full_repo_name)
            is_private = self.repo_privacy_cache.get(repo_name, False)
            masked_repo_name = mask_private_repo_name(repo_name, is_private)
            
            # Store PR details
            weekly_data[week_key]['pr_details'].append({
                'number': pr['number'],
                'title': pr['title'],
                'author': pr['user']['login'],
                'repository': masked_repo_name,
                'created_at': pr['created_at'],
                'copilot_assisted': is_copilot_assisted,
                'dependabot_pr': is_dependabot_pr,
                'url': pr['html_url']
            })
        
        # Convert to final format
        results = {
            'analysis_date': datetime.now(timezone.utc).isoformat(),
            'period_start': three_months_ago.isoformat(),
            'period_end': datetime.now(timezone.utc).isoformat(),
            'analyzed_user': self.owner,
            'analyzed_repository': self.repo if self.repo else 'all_repositories_and_organizations',
            'total_prs': len(all_prs),
            'total_copilot_prs': sum(week['copilot_prs'] for week in weekly_data.values()),
            'total_dependabot_prs': sum(week['dependabot_prs'] for week in weekly_data.values()),
            'total_repositories': total_repositories,
            'weekly_analysis': {}
        }
        
        for week_key, data in weekly_data.items():
            # Calculate copilot percentage excluding dependabot PRs from denominator
            total_non_dependabot_prs = data['total_prs'] - data['dependabot_prs']
            copilot_percentage = (data['copilot_prs'] / total_non_dependabot_prs * 100) if total_non_dependabot_prs > 0 else 0
            # Keep dependabot percentage calculated against total PRs
            dependabot_percentage = (data['dependabot_prs'] / data['total_prs'] * 100) if data['total_prs'] > 0 else 0
            
            results['weekly_analysis'][week_key] = {
                'total_prs': data['total_prs'],
                'copilot_assisted_prs': data['copilot_prs'],
                'copilot_percentage': round(copilot_percentage, 2),
                'dependabot_prs': data['dependabot_prs'],
                'dependabot_percentage': round(dependabot_percentage, 2),
                'unique_collaborators': len(data['collaborators']),
                'collaborators': list(data['collaborators']),
                'repositories': list(data['repositories']),
                'pull_requests': data['pr_details']
            }
        
        return results
    
    def save_results(self, results: Dict[str, Any], output_format: str = 'json') -> str:
        """Save results to file in specified format."""
        timestamp = datetime.now().strftime('%Y%m%d_%H%M%S')
        
        if output_format.lower() == 'json':
            filename = f'pr_analysis_{timestamp}.json'
            with open(filename, 'w') as f:
                json.dump(results, f, indent=2, default=str)
        
        elif output_format.lower() == 'csv':
            filename = f'pr_analysis_{timestamp}.csv'
            with open(filename, 'w', newline='') as f:
                writer = csv.writer(f)
                writer.writerow([
                    'Week', 'Total PRs', 'Copilot Assisted PRs', 
                    'Copilot Percentage', 'Dependabot PRs', 'Dependabot Percentage',
                    'Unique Collaborators', 'Collaborators'
                ])
                
                for week, data in results['weekly_analysis'].items():
                    writer.writerow([
                        week,
                        data['total_prs'],
                        data['copilot_assisted_prs'],
                        data['copilot_percentage'],
                        data['dependabot_prs'],
                        data['dependabot_percentage'],
                        data['unique_collaborators'],
                        ', '.join(data['collaborators'])
                    ])
        
        else:
            raise ValueError(f"Unsupported output format: {output_format}")
        
        return filename


def main():
    """Main function to run the PR analysis."""
    # Get environment variables
    github_token = os.getenv('GITHUB_TOKEN')
    owner = os.getenv('GITHUB_REPOSITORY_OWNER', 'rajbos')
    repo = os.getenv('GITHUB_REPOSITORY_NAME')
    output_format = os.getenv('OUTPUT_FORMAT', 'json')
    analyze_all = os.getenv('ANALYZE_ALL_REPOS', 'true').lower() == 'true'
    
    if not github_token:
        print("Error: GITHUB_TOKEN environment variable is required")
        sys.exit(1)
    
    # If running in GitHub Actions, extract owner/repo from GITHUB_REPOSITORY
    if 'GITHUB_REPOSITORY' in os.environ:
        full_repo = os.environ['GITHUB_REPOSITORY']
        owner, current_repo = full_repo.split('/')
        if not analyze_all:
            repo = current_repo
    
    if analyze_all:
        print(f"Analyzing all repositories for user: {owner}")
        analyzer = GitHubPRAnalyzer(github_token, owner)
    else:
        if not repo:
            repo = 'rajbos'  # fallback
        # Get privacy info for single repo analysis
        analyzer = GitHubPRAnalyzer(github_token, owner, repo)
        analyzer.get_repository_info(repo)
        is_private = analyzer.repo_privacy_cache.get(repo, False)
        masked_repo = mask_private_repo_name(repo, is_private)
        if should_show_analysis_message(is_private):
            print(f"Analyzing repository: {owner}/{masked_repo}")
    
    # Print cache information
    cache_info = analyzer.get_cache_info()
    print(f"Cache enabled: {cache_info['cache_enabled']}")
    if cache_info['cache_enabled']:
        print(f"Cache location: {cache_info['cache_location']}")
        print(f"Cached responses: {cache_info.get('cache_size', 'unknown')}")
    
    try:
        results = analyzer.analyze_pull_requests()
        
        # Save results
        filename = analyzer.save_results(results, output_format)
        print(f"Analysis complete! Results saved to: {filename}")
        
        # Print summary
        print("\n=== SUMMARY ===")
        print(f"Total repositories analyzed: {results['total_repositories']}")
        print(f"Total PRs analyzed: {results['total_prs']}")
        print(f"Copilot-assisted PRs: {results['total_copilot_prs']}")
        print(f"Dependabot PRs: {results['total_dependabot_prs']}")
        if results['total_prs'] > 0:
            # Calculate copilot percentage excluding dependabot PRs from denominator
            total_non_dependabot_prs = results['total_prs'] - results['total_dependabot_prs']
            if total_non_dependabot_prs > 0:
                overall_copilot_percentage = results['total_copilot_prs'] / total_non_dependabot_prs * 100
                print(f"Total PRs - Dependabot PRs: {results['total_prs']} - {results['total_dependabot_prs']} = {total_non_dependabot_prs}")
                print(f"Overall Copilot Usage on PRs (excluding Dependabot): {overall_copilot_percentage:.2f}%")
            else:
                print(f"Total PRs - Dependabot PRs: {results['total_prs']} - {results['total_dependabot_prs']} = 0")
                print(f"Overall Copilot Usage on PRs (excluding Dependabot): 0% (no non-Dependabot PRs)")
            # Keep dependabot percentage calculated against total PRs
            overall_dependabot_percentage = results['total_dependabot_prs'] / results['total_prs'] * 100
            print(f"Dependabot Usage compared to total PRs: {overall_dependabot_percentage:.2f}%")
        
        print("\n=== WEEKLY BREAKDOWN ===")
        for week, data in sorted(results['weekly_analysis'].items()):
            print(f"{week}: {data['total_prs']} PRs, {data['copilot_assisted_prs']} Copilot-assisted ({data['copilot_percentage']}%), {data['dependabot_prs']} Dependabot ({data['dependabot_percentage']}%)")
        
    except Exception as e:
        print(f"Error: {e}")
        sys.exit(1)


if __name__ == '__main__':
    main()<|MERGE_RESOLUTION|>--- conflicted
+++ resolved
@@ -499,7 +499,6 @@
                         
                         for repo in org_repos:
                             repo_name = repo['name']
-<<<<<<< HEAD
                             
                             # If org is partially filtered, only process included repos
                             if is_partially_filtered and repo_name not in included_repos:
@@ -507,11 +506,9 @@
                                 continue
                             
                             print(f"  Analyzing org repository: {org_name}/{repo_name}")
-=======
                             is_private = is_private_repository(repo)
                             if should_show_analysis_message(is_private):
                                 print(f"  Analyzing org repository: {org_name}/{repo_name}")
->>>>>>> 52568bff
                             try:
                                 # Filter by user involvement in organization repositories
                                 prs = self.get_pull_requests(three_months_ago, repo_name, org_name, filter_by_user=True)
